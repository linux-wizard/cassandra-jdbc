--- conflicted
+++ resolved
@@ -41,10 +41,7 @@
     private static final String HOST = System.getProperty("host", ConnectionDetails.getHost());
     private static final int PORT = Integer.parseInt(System.getProperty("port", ConnectionDetails.getPort()+""));
     private static final String KEYSPACE = "TestKS";
-<<<<<<< HEAD
 //    private static final String CQLV3 = "3.0.0";
-=======
->>>>>>> a4c220d5
       
     private static java.sql.Connection con = null;
     
@@ -228,7 +225,6 @@
             System.out.println();
         }
    }
-<<<<<<< HEAD
 
     @Test
     public void testIssue38() throws Exception
@@ -260,8 +256,6 @@
         
 }
 
-=======
-    
     @Test
     public void isValid() throws Exception
     {
@@ -285,7 +279,6 @@
         ((CassandraConnection) con).isAlive = currentStatement;
     }
     
->>>>>>> a4c220d5
     
     private final String  showColumn(int index, ResultSet result) throws SQLException
     {
@@ -294,4 +287,4 @@
         sb.append(result.getObject(index));
         return sb.toString();
     }
-}
+}